--- conflicted
+++ resolved
@@ -164,17 +164,13 @@
     # the scalar potential of the transport map. 
 	U.flambda == V.flambda || error("Unequal flambdas.")
     u,v = normalizeDistribution(U.data), normalizeDistribution(V.data)
-<<<<<<< HEAD
-    # if the total number of elements in u and v is above 130^4, then error out because of insufficient memory
-    length(u[:])+length(v[:]) > 130^4 && error("The total number of elements in u and v is above 130^4, which too much, dont go beyond size = (128, 128) for each.")
-    C = getCostMatrix(U.L,V.L)
-=======
     L1 = natlat(size(U))
     L2 = natlat(size(V))
     L2 = Tuple(L2[i] .* (maximum(L1[i])/maximum(L2[i])) for i=1:N)
     C = getCostMatrix(L1, L2)
-#    C = getCostMatrix(U.L,V.L)
->>>>>>> 30a936a7
+#    # if the total number of elements in u and v is above 130^4, then error out because of insufficient memory
+    length(u[:])+length(v[:]) > 130^4 && error("The total number of elements in u and v is above 130^4, which too much, dont go beyond size = (128, 128) for each.")
+    C = getCostMatrix(U.L,V.L)
     γ = sinkhorn(u[:],v[:],C,ε; options...)
     any(isnan,γ) && error("sinkhorn returned nan.  Try changing epsilon.")
     Γ = mapify(γ,U.L,V.L)

<<<<<<< HEAD
Install package:

Pkg.add(path="<SLMTools top level path>")
=======
# SLMTools

#### Created by Hogan Lab, Stanford University.

This package is designed to facilitate working with a spatial light modulator (SLM) in the context of laser beam shaping.  
It provides various algorithms for calibrating input beams and generating SLM phases. 

## Example

```julia
using SLMTools

# Generate an input grid and corresponding output grid
N = 128
L0 = natlat((N,N))
dL0 = dualShiftLattice(L0)

# Generate an input beam and target output beam
inputBeam = lfGaussian(Intensity, (N,N), 1.0 ; L=L0)
targetBeam = lfRing(Intensity, (N,N), 2.5, 0.5; L=L0)

# Use optimal transport to find an SLM phase to make an approximate output beam
phiOT = otPhase(inputBeam,targetBeam,0.001)

# Refine the above phase using the Gerchberg-Saxton algorithm.
phiGS = gs(inputBeam,targetBeam,100,phiOT)

# View the resulting output beams
outputOT = square(sft(sqrt(inputBeam) * phiOT))
outputGS = square(sft(sqrt(inputBeam) * phiGS))
look(targetBeam,outputOT,outputGS)
```

Please see the documentation pages for further information.

## Installation
Clone this repository into a local directory `dir/to/repo`.  From the Julia REPL, run `]add dir/to/repo`. 
>>>>>>> 986b39bd
<|MERGE_RESOLUTION|>--- conflicted
+++ resolved
@@ -1,8 +1,3 @@
-<<<<<<< HEAD
-Install package:
-
-Pkg.add(path="<SLMTools top level path>")
-=======
 # SLMTools
 
 #### Created by Hogan Lab, Stanford University.
@@ -39,5 +34,4 @@
 Please see the documentation pages for further information.
 
 ## Installation
-Clone this repository into a local directory `dir/to/repo`.  From the Julia REPL, run `]add dir/to/repo`. 
->>>>>>> 986b39bd
+Clone this repository into a local directory `dir/to/repo`.  From the Julia REPL, run `]add dir/to/repo`. 